--- conflicted
+++ resolved
@@ -8,16 +8,8 @@
 COPY ./api/go.mod ./api/go.sum ./api/
 COPY go.mod go.sum ./
 
-<<<<<<< HEAD
-RUN kubectl_ver=1.21.0 && \
-arch=${TARGETPLATFORM:-linux/amd64} && \
-if [ "$TARGETPLATFORM" == "linux/arm/v7" ]; then arch="linux/arm"; fi && \
-curl -sL https://storage.googleapis.com/kubernetes-release/release/v${kubectl_ver}/bin/${arch}/kubectl \
--o /usr/local/bin/kubectl && chmod +x /usr/local/bin/kubectl
-=======
 # download dependencies
 RUN go mod download
->>>>>>> 5e4b3bdd
 
 # ------------------------------------------------------------------------------
 # go crossbuild stage
@@ -51,7 +43,7 @@
 
 RUN apk add --no-cache ca-certificates curl tini git openssh-client gnupg
 
-RUN kubectl_ver=1.20.4 && \
+RUN kubectl_ver=1.21.0 && \
 arch=${TARGETPLATFORM:-linux/amd64} && \
 if [ "$TARGETPLATFORM" == "linux/arm/v7" ]; then arch="linux/arm"; fi && \
 curl -sL https://storage.googleapis.com/kubernetes-release/release/v${kubectl_ver}/bin/${arch}/kubectl \
