--- conflicted
+++ resolved
@@ -1,19 +1,9 @@
-<<<<<<< HEAD
-=======
 # go mod download cache stage
 
->>>>>>> 81606630
 FROM --platform=$BUILDPLATFORM golang:1.15-alpine as gomod
 
 WORKDIR /workspace
 
-<<<<<<< HEAD
-# copy api submodule
-COPY api/ api/
-
-# copy modules manifests
-COPY go.mod go.sum ./
-=======
 # copy go modules manifests
 COPY ./api/go.mod ./api/go.sum ./api/
 COPY go.mod go.sum ./
@@ -29,38 +19,14 @@
 ARG TARGETPLATFORM
 
 WORKDIR /workspace
->>>>>>> 81606630
 
 COPY --from=gomod /go/pkg/ /go/pkg/
 
-<<<<<<< HEAD
-# ------------------------------------------------------------------------------
-
-FROM --platform=$BUILDPLATFORM golang:1.15-alpine as builder
-
-ARG TARGETPLATFORM
-
-WORKDIR /workspace
-
-COPY --from=gomod /go/pkg/ /go/pkg/
-
-=======
->>>>>>> 81606630
 # copy sources
 COPY . .
 
 # build
 RUN CGO_ENABLED=0 \
-<<<<<<< HEAD
-    GOOS=$(echo "$TARGETPLATFORM" | cut -d '/' -f1 ) \
-    GOARCH=$(echo "$TARGETPLATFORM" | cut -d '/' -f2 ) \
-    GOARM=$(echo "$TARGETPLATFORM" | cut -d '/' -f3 | sed "s/^v//") \
-    go build -a -ldflags "-w -s" -o kustomize-controller main.go
-
-# ------------------------------------------------------------------------------
-
-FROM --platform=$TARGETPLATFORM alpine:3.13
-=======
 GOOS=$(echo "$TARGETPLATFORM" | cut -d '/' -f1 ) \
 GOARCH=$(echo "$TARGETPLATFORM" | cut -d '/' -f2 ) \
 GOARM=$(echo "$TARGETPLATFORM" | cut -d '/' -f3 | sed "s/^v//") \
@@ -72,17 +38,12 @@
 FROM --platform=$TARGETPLATFORM alpine:3.13
 
 ARG TARGETPLATFORM
->>>>>>> 81606630
 
 LABEL org.opencontainers.image.source="https://github.com/fluxcd/kustomize-controller"
 
 RUN apk add --no-cache ca-certificates curl tini git openssh-client gnupg
 
-<<<<<<< HEAD
 RUN kubectl_ver=1.20.4 && \
-=======
-RUN kubectl_ver=1.20.2 && \
->>>>>>> 81606630
 arch=${TARGETPLATFORM:-linux/amd64} && \
 if [ "$TARGETPLATFORM" == "linux/arm/v7" ]; then arch="linux/arm"; fi && \
 curl -sL https://storage.googleapis.com/kubernetes-release/release/v${kubectl_ver}/bin/${arch}/kubectl \
